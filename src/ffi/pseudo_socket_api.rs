use super::*;

use core::ops::DerefMut;
<<<<<<< HEAD
use libc::{sockaddr, socklen_t};
use std::{collections::HashMap, ffi::c_void, net::SocketAddr, os::raw::c_int, sync::RwLock};
=======
use std::{collections::HashMap, ffi::c_void, net::SocketAddr, os::raw::c_int, sync::{RwLock, Mutex}};
>>>>>>> db1798f3
///////////////////////////////////////////////////////////////////

struct FdAllocator {
    next: Option<c_int>,
    freed: Vec<c_int>,
}
enum ConnectorComplexPhased {
    Setup { local: Option<SocketAddr>, peer: Option<SocketAddr> },
    Communication { putter: PortId, getter: PortId },
}
struct ConnectorComplex {
    // invariant: .connector.phased and .phased are variants Setup/Communication in lockstep.
    connector: Connector,
    phased: ConnectorComplexPhased,
}
#[derive(Default)]
struct CcMap {
    fd_to_cc: HashMap<c_int, Mutex<ConnectorComplex>>,
    fd_allocator: FdAllocator,
}
///////////////////////////////////////////////////////////////////
unsafe fn payload_from_raw(bytes_ptr: *const c_void, bytes_len: usize) -> Payload {
    let bytes_ptr = std::mem::transmute(bytes_ptr);
    let bytes = &*slice_from_raw_parts(bytes_ptr, bytes_len);
    Payload::from(bytes)
}
unsafe fn libc_to_std_sockaddr(addr: *const sockaddr, addr_len: socklen_t) -> Option<SocketAddr> {
    os_socketaddr::OsSocketAddr::from_raw_parts(addr as _, addr_len as usize).into_addr()
}
impl Default for FdAllocator {
    fn default() -> Self {
        // negative FDs aren't used s.t. they are available for error signalling
        Self { next: Some(0), freed: vec![] }
    }
}
impl FdAllocator {
    fn alloc(&mut self) -> c_int {
        if let Some(fd) = self.freed.pop() {
            return fd;
        }
        if let Some(fd) = self.next {
            self.next = fd.checked_add(1);
            return fd;
        }
        panic!("No more Connector FDs to allocate!")
    }
    fn free(&mut self, fd: c_int) {
        self.freed.push(fd);
    }
}
lazy_static::lazy_static! {
    static ref CC_MAP: RwLock<CcMap> = Default::default();
}
impl ConnectorComplex {
    fn try_become_connected(&mut self) {
        match self.phased {
            ConnectorComplexPhased::Setup { local: Some(local), peer: Some(peer) } => {
                // complete setup
                let [putter, getter] =
                    self.connector.new_udp_mediator_component(local, peer).unwrap();
                self.connector.connect(None).unwrap();
                self.phased = ConnectorComplexPhased::Communication { putter, getter }
            }
            _ => {} // setup incomplete
        }
    }
}
/////////////////////////////////
#[no_mangle]
pub extern "C" fn rw_socket(_domain: c_int, _type: c_int, _protocol: c_int) -> c_int {
    // get writer lock
    let mut w = if let Ok(w) = CC_MAP.write() { w } else { return LOCK_POISONED };
    let fd = w.fd_allocator.alloc();
    let cc = ConnectorComplex {
        connector: Connector::new(
            Box::new(crate::DummyLogger),
            crate::TRIVIAL_PD.clone(),
            Connector::random_id(),
        ),
        phased: ConnectorComplexPhased::Setup { local: None, peer: None },
    };
    w.fd_to_cc.insert(fd, Mutex::new(cc));
    fd
}
#[no_mangle]
pub extern "C" fn rw_close(fd: c_int, _how: c_int) -> c_int {
    // ignoring HOW
    // get writer lock
    let mut w = if let Ok(w) = CC_MAP.write() { w } else { return LOCK_POISONED };
    if w.fd_to_cc.remove(&fd).is_some() {
        w.fd_allocator.free(fd);
        ERR_OK
    } else {
        CLOSE_FAIL
    }
}
#[no_mangle]
pub unsafe extern "C" fn rw_bind(fd: c_int, addr: *const sockaddr, addr_len: socklen_t) -> c_int {
    // assuming _domain is AF_INET and _type is SOCK_DGRAM
    let addr = match libc_to_std_sockaddr(addr, addr_len) {
        Some(addr) => addr,
        _ => return BAD_SOCKADDR,
    };
    // get outer reader, inner writer locks
    let r = if let Ok(r) = CC_MAP.read() { r } else { return LOCK_POISONED };
    let cc = if let Some(cc) = r.fd_to_cc.get(&fd) { cc } else { return BAD_FD };
    let mut cc = if let Ok(cc) = cc.lock() { cc } else { return LOCK_POISONED };
    match &mut cc.phased {
        ConnectorComplexPhased::Communication { .. } => WRONG_STATE,
        ConnectorComplexPhased::Setup { local, .. } => {
            *local = Some(addr);
            cc.try_become_connected();
            ERR_OK
        }
    }
}
#[no_mangle]
pub unsafe extern "C" fn rw_connect(
    fd: c_int,
    addr: *const sockaddr,
    addr_len: socklen_t,
) -> c_int {
    let addr = match libc_to_std_sockaddr(addr, addr_len) {
        Some(addr) => addr,
        _ => return BAD_SOCKADDR,
    };
    // assuming _domain is AF_INET and _type is SOCK_DGRAM
    // get outer reader, inner writer locks
    let r = if let Ok(r) = CC_MAP.read() { r } else { return LOCK_POISONED };
    let cc = if let Some(cc) = r.fd_to_cc.get(&fd) { cc } else { return BAD_FD };
    let mut cc = if let Ok(cc) = cc.lock() { cc } else { return LOCK_POISONED };
    match &mut cc.phased {
        ConnectorComplexPhased::Communication { .. } => WRONG_STATE,
        ConnectorComplexPhased::Setup { peer, .. } => {
            *peer = Some(addr);
            cc.try_become_connected();
            ERR_OK
        }
    }
}
#[no_mangle]
pub unsafe extern "C" fn rw_send(
    fd: c_int,
    bytes_ptr: *const c_void,
    bytes_len: usize,
    _flags: c_int,
) -> isize {
    // ignoring flags
    // get outer reader, inner writer locks
    let r = if let Ok(r) = CC_MAP.read() { r } else { return LOCK_POISONED as isize };
    let cc = if let Some(cc) = r.fd_to_cc.get(&fd) { cc } else { return BAD_FD as isize };
    let mut cc = if let Ok(cc) = cc.lock() { cc } else { return LOCK_POISONED as isize };
    let ConnectorComplex { connector, phased } = cc.deref_mut();
    match phased {
        ConnectorComplexPhased::Setup { .. } => WRONG_STATE as isize,
        ConnectorComplexPhased::Communication { putter, .. } => {
            let payload = payload_from_raw(bytes_ptr, bytes_len);
            connector.put(*putter, payload).unwrap();
            connector.sync(None).unwrap();
            bytes_len as isize
        }
    }
}
#[no_mangle]
pub unsafe extern "C" fn rw_recv(
    fd: c_int,
    bytes_ptr: *mut c_void,
    bytes_len: usize,
    _flags: c_int,
) -> isize {
    // ignoring flags
    // get outer reader, inner writer locks
    let r = if let Ok(r) = CC_MAP.read() { r } else { return LOCK_POISONED as isize };
    let cc = if let Some(cc) = r.fd_to_cc.get(&fd) { cc } else { return BAD_FD as isize };
    let mut cc = if let Ok(cc) = cc.lock() { cc } else { return LOCK_POISONED as isize };
    let ConnectorComplex { connector, phased } = cc.deref_mut();
    match phased {
        ConnectorComplexPhased::Setup { .. } => WRONG_STATE as isize,
        ConnectorComplexPhased::Communication { getter, .. } => {
            connector.get(*getter).unwrap();
            connector.sync(None).unwrap();
            let slice = connector.gotten(*getter).unwrap().as_slice();
            if !bytes_ptr.is_null() {
                let cpy_msg_bytes = slice.len().min(bytes_len);
                std::ptr::copy_nonoverlapping(slice.as_ptr(), bytes_ptr as *mut u8, cpy_msg_bytes);
            }
            slice.len() as isize
        }
    }
}<|MERGE_RESOLUTION|>--- conflicted
+++ resolved
@@ -1,12 +1,15 @@
 use super::*;
 
 use core::ops::DerefMut;
-<<<<<<< HEAD
 use libc::{sockaddr, socklen_t};
 use std::{collections::HashMap, ffi::c_void, net::SocketAddr, os::raw::c_int, sync::RwLock};
-=======
-use std::{collections::HashMap, ffi::c_void, net::SocketAddr, os::raw::c_int, sync::{RwLock, Mutex}};
->>>>>>> db1798f3
+use std::{
+    collections::HashMap,
+    ffi::c_void,
+    net::SocketAddr,
+    os::raw::c_int,
+    sync::{Mutex, RwLock},
+};
 ///////////////////////////////////////////////////////////////////
 
 struct FdAllocator {
